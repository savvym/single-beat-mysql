--- conflicted
+++ resolved
@@ -2,11 +2,7 @@
 
 setup(
     name='single-beat',
-<<<<<<< HEAD
-    version='0.2.1',
-=======
     version='0.3.0',
->>>>>>> 3dab0291
     long_description=__doc__,
     description='ensures only one instance of your process across your servers',
     url='https://github.com/ybrs/single-beat',
