from setuptools import setup

setup(
    name='single-beat',
    version='0.1.7',
    long_description=__doc__,
    description='ensures only one instance of your process across your servers',
    url='https://github.com/ybrs/single-beat',
    packages=['singlebeat'],
    zip_safe=True,
    install_requires=[
<<<<<<< HEAD
        'pyuv >= 0.10,<1.0.0',
=======
        'tornado>=4.2.1',
>>>>>>> a4509799
        'redis >= 2.9.1'
    ],
    entry_points={
        'console_scripts': [
            'single-beat = singlebeat.beat:run_process',
        ],
    }
)<|MERGE_RESOLUTION|>--- conflicted
+++ resolved
@@ -9,11 +9,7 @@
     packages=['singlebeat'],
     zip_safe=True,
     install_requires=[
-<<<<<<< HEAD
-        'pyuv >= 0.10,<1.0.0',
-=======
         'tornado>=4.2.1',
->>>>>>> a4509799
         'redis >= 2.9.1'
     ],
     entry_points={
