--- conflicted
+++ resolved
@@ -7,18 +7,11 @@
     description='ensures only one instance of your process across your servers',
     url='https://github.com/ybrs/single-beat',
     packages=['singlebeat'],
-<<<<<<< HEAD
     zip_safe=True,
-    install_requires=['pyuv==0.10.11',
-        'redis==2.9.1'],
-=======
-    include_package_data=True,
-    zip_safe=False,
     install_requires=[
         'pyuv >= 0.10, < 1.0.0',
         'redis >= 2.9.1'
     ],
->>>>>>> 55198d11
     entry_points={
         'console_scripts': [
             'single-beat = singlebeat.beat:run_process',
